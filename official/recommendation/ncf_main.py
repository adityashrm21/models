--- conflicted
+++ resolved
@@ -227,31 +227,8 @@
   params["num_users"], params["num_items"] = num_users, num_items
   model_helpers.apply_clean(flags.FLAGS)
 
-<<<<<<< HEAD
   train_estimator, eval_estimator = construct_estimator(
     model_dir=FLAGS.model_dir, iterations=num_train_steps, params=params)
-=======
-  print(">>>>>>>>>>>>> zhenzheng use_keras: ", FLAGS.use_keras)
-  print(">>>>>>>>>>>>> zhenzheng num_gpus: ", params["num_gpus"])
-
-  if FLAGS.use_keras:
-    train_input_fn = data_preprocessing.make_input_fn(
-      producer=producer, is_training=True, use_tpu=False)
-
-    user_input = tf.keras.layers.Input(
-      shape=(1,), batch_size=FLAGS.batch_size, name="user_id", dtype=tf.int32)
-    item_input = tf.keras.layers.Input(
-      shape=(1,), batch_size=FLAGS.batch_size, name="item_id", dtype=tf.int32)
-
-    base_model = neumf_model.construct_model_keras(user_input, item_input, params)
-    keras_model = _logitfy([user_input, item_input], base_model)
-
-    keras_model.summary()
-  else:
-    train_estimator, eval_estimator = construct_estimator(
-        model_dir=FLAGS.model_dir, iterations=num_train_steps, params=params)
->>>>>>> daa8036d
-
   benchmark_logger, train_hooks = log_and_get_hooks(params["eval_batch_size"])
 
   target_reached = False
@@ -264,7 +241,6 @@
     mlperf_helper.ncf_print(key=mlperf_helper.TAGS.TRAIN_EPOCH,
                             value=cycle_index)
 
-<<<<<<< HEAD
     train_input_fn = data_preprocessing.make_input_fn(
         producer=producer, is_training=True, use_tpu=params["use_tpu"])
 
@@ -307,92 +283,6 @@
     if model_helpers.past_stop_threshold(FLAGS.hr_threshold, hr):
       target_reached = True
       break
-=======
-    if FLAGS.use_keras:
-      tf.logging.info("Using Keras instead of Estimator")
-
-      def softmax_crossentropy_with_logits(y_true, y_pred):
-        """A loss function replicating tf's sparse_softmax_cross_entropy
-        Args:
-          y_true: True labels. Tensor of shape [batch_size,]
-          y_pred: Predictions. Tensor of shape [batch_size, num_classes]
-        """
-
-        print(">>>>>> zhenzheng, true: ", y_true.shape)
-        print(">>>>>> zhenzheng, pred: ", y_pred.shape)
-
-        y_true = tf.cast(y_true, tf.int32)
-        return tf.losses.sparse_softmax_cross_entropy(
-          labels=tf.reshape(y_true, [FLAGS.batch_size,], name="zz_loss_labels"),
-          # logits=tf.reshape(y_pred, [FLAGS.batch_size, 2], name="zz_loss_logits"))
-          logits=y_pred)
-
-      opt = neumf_model.get_optimizer(params)
-      distribution = distribution_utils.get_distribution_strategy(num_gpus=params["num_gpus"])
-
-      keras_model.compile(loss=softmax_crossentropy_with_logits,
-                    optimizer=opt,
-                    metrics=['accuracy'],
-                    distribute=None)
-
-      total_examples = 1000210
-      steps_per_epoch = total_examples // FLAGS.batch_size
-
-      train_input_dataset = train_input_fn(params)
-
-
-      model_save_path = '/tmp/MLPerf_NCF/models/my_model'
-      keras_model.save(model_save_path)
-
-      keras_model.fit(train_input_dataset,
-                epochs=FLAGS.train_epochs,
-                steps_per_epoch=steps_per_epoch,
-                callbacks=[],
-                verbose=0)
-    else:
-      train_input_fn = data_preprocessing.make_input_fn(
-          producer=producer, is_training=True, use_tpu=params["use_tpu"])
-
-      train_estimator.train(input_fn=train_input_fn, hooks=train_hooks,
-                            steps=num_train_steps)
-
-      tf.logging.info("Beginning evaluation.")
-      eval_input_fn = data_preprocessing.make_input_fn(
-          producer=producer, is_training=False, use_tpu=params["use_tpu"])
-
-      mlperf_helper.ncf_print(key=mlperf_helper.TAGS.EVAL_START,
-                              value=cycle_index)
-      eval_results = eval_estimator.evaluate(eval_input_fn,
-                                            steps=num_eval_steps)
-      tf.logging.info("Evaluation complete.")
-
-      hr = float(eval_results[rconst.HR_KEY])
-      ndcg = float(eval_results[rconst.NDCG_KEY])
-      loss = float(eval_results["loss"])
-
-      mlperf_helper.ncf_print(
-          key=mlperf_helper.TAGS.EVAL_TARGET,
-          value={"epoch": cycle_index, "value": FLAGS.hr_threshold})
-      mlperf_helper.ncf_print(key=mlperf_helper.TAGS.EVAL_ACCURACY,
-                              value={"epoch": cycle_index, "value": hr})
-      mlperf_helper.ncf_print(
-          key=mlperf_helper.TAGS.EVAL_HP_NUM_NEG,
-          value={"epoch": cycle_index, "value": rconst.NUM_EVAL_NEGATIVES})
-
-      mlperf_helper.ncf_print(key=mlperf_helper.TAGS.EVAL_STOP, value=cycle_index)
-
-      # Benchmark the evaluation results
-      benchmark_logger.log_evaluation_result(eval_results)
-      # Log the HR and NDCG results.
-      tf.logging.info(
-          "Iteration {}: HR = {:.4f}, NDCG = {:.4f}, Loss = {:.4f}".format(
-              cycle_index + 1, hr, ndcg, loss))
-
-      # If some evaluation threshold is met
-      if model_helpers.past_stop_threshold(FLAGS.hr_threshold, hr):
-        target_reached = True
-        break
->>>>>>> daa8036d
 
     mlperf_helper.ncf_print(key=mlperf_helper.TAGS.RUN_STOP,
                             value={"success": target_reached})
@@ -566,13 +456,6 @@
           "If True, use XLA for the model function. Only works when using a "
           "GPU. On TPUs, XLA is always used"))
 
-<<<<<<< HEAD
-=======
-  flags.DEFINE_bool(
-      name="use_keras", default=True, help=flags_core.help_wrap(
-        "Use keras instead of estimator"))
-
->>>>>>> daa8036d
   xla_message = "--use_xla_for_gpu is incompatible with --tpu"
   @flags.multi_flags_validator(["use_xla_for_gpu", "tpu"], message=xla_message)
   def xla_validator(flag_dict):
